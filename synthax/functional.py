<<<<<<< HEAD
=======
# Copyright (c) 2023
# Manuel Cherep <mcherep@mit.edu>
# Nikhil Singh <nsingh1@mit.edu>

# Permission is hereby granted, free of charge, to any person obtaining a copy
# of this software and associated documentation files (the "Software"), to deal
# in the Software without restriction, including without limitation the rights
# to use, copy, modify, merge, publish, distribute, sublicense, and/or sell
# copies of the Software, and to permit persons to whom the Software is
# furnished to do so, subject to the following conditions:

# The above copyright notice and this permission notice shall be included in all
# copies or substantial portions of the Software.

# THE SOFTWARE IS PROVIDED "AS IS", WITHOUT WARRANTY OF ANY KIND, EXPRESS OR
# IMPLIED, INCLUDING BUT NOT LIMITED TO THE WARRANTIES OF MERCHANTABILITY,
# FITNESS FOR A PARTICULAR PURPOSE AND NONINFRINGEMENT. IN NO EVENT SHALL THE
# AUTHORS OR COPYRIGHT HOLDERS BE LIABLE FOR ANY CLAIM, DAMAGES OR OTHER
# LIABILITY, WHETHER IN AN ACTION OF CONTRACT, TORT OR OTHERWISE, ARISING FROM,
# OUT OF OR IN CONNECTION WITH THE SOFTWARE OR THE USE OR OTHER DEALINGS IN THE
# SOFTWARE.

import jax
>>>>>>> 687e0ce9
import jax.numpy as jnp
import chex
from synthax.types import Signal


def midi_to_hz(midi: chex.Array) -> chex.Array:
    """
    Convert from midi (linear pitch) to frequency in Hz.

    Args:
        midi (TODO): Linear pitch on the MIDI scale.

    Return:
        Frequency in Hz.
    """
    return 440.0 * (jnp.exp2((midi - 69.0) / 12.0))


def fix_length(signal: Signal, length: int) -> Signal:
    """
    Pad or truncate (TODO) to specified length.
    """
    num_samples = signal.shape[1]
    if num_samples < length:
        signal = jnp.pad(signal, (0, length - num_samples))
    elif num_samples > length:
        signal = signal[:, :length]
    return signal


def normalize_if_clipping(signal: Signal) -> Signal:
    """
    Only normalize invidiaul signals in batch that have samples
    less than -1.0 or greater than 1.0
    """
    max_sample = jnp.max(jnp.abs(signal), axis=1, keepdims=True)[0]
    return jnp.where(max_sample > 1.0, signal / max_sample, signal)


def normalize(signal: Signal) -> Signal:
    """
    Normalize every individual signal in batch.
    """
    max_sample = jnp.max(jnp.abs(signal), axis=1, keepdims=True)[0]
    return signal / max_sample<|MERGE_RESOLUTION|>--- conflicted
+++ resolved
@@ -1,5 +1,3 @@
-<<<<<<< HEAD
-=======
 # Copyright (c) 2023
 # Manuel Cherep <mcherep@mit.edu>
 # Nikhil Singh <nsingh1@mit.edu>
@@ -23,7 +21,6 @@
 # SOFTWARE.
 
 import jax
->>>>>>> 687e0ce9
 import jax.numpy as jnp
 import chex
 from synthax.types import Signal
